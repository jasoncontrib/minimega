--- conflicted
+++ resolved
@@ -169,19 +169,14 @@
 
 	tap.Defunct = true
 
-<<<<<<< HEAD
 	err := b.clearQos(tap)
 	if err != nil {
 		log.Error("failed to clear qos from tap: %v", t)
 	}
 
-	if tap.Container {
-		return destroyVeth(tap.Name)
-=======
 	if tap.Host {
 		// Tap is managed by OVS -- calling del-port will delete it for us.
 		return nil
->>>>>>> b9f78c4f
 	}
 
 	return destroyTap(tap.Name)
