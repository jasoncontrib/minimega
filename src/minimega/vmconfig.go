// Copyright (2012) Sandia Corporation.
// Under the terms of Contract DE-AC04-94AL85000 with Sandia Corporation,
// the U.S. Government retains certain rights in this software.

package main

import (
	"fmt"
	"minicli"
	log "minilog"
	"strconv"
	"strings"
)

type VMConfigFns struct {
	Update   func(interface{}, *minicli.Command) error
	Clear    func(interface{})
	Print    func(interface{}) string
	PrintCLI func(interface{}) string // If not specified, Print is used
}

func mustBaseConfig(val interface{}) *BaseConfig {
	if val, ok := val.(*BaseConfig); ok {
		return val
	}
	log.Fatal("`%#v` is not a BaseConfig", val)
	return nil
}

func mustKVMConfig(val interface{}) *KVMConfig {
	if val, ok := val.(*KVMConfig); ok {
		return val
	}
	log.Fatal("`%#v` is not a KVMConfig", val)
	return nil
}

<<<<<<< HEAD
func mustAndroidConfig(val interface{}) *AndroidConfig {
	if val, ok := val.(*AndroidConfig); ok {
		return val
	}
	log.Fatal("`%#v` is not a AndroidConfig", val)
=======
func mustContainerConfig(val interface{}) *ContainerConfig {
	if val, ok := val.(*ContainerConfig); ok {
		return val
	}
	log.Fatal("`%#v` is not a ContainerConfig", val)
>>>>>>> 2f97e6f1
	return nil
}

// Functions for configuring VMs.
var baseConfigFns = map[string]VMConfigFns{
	"memory": vmConfigString(func(vm interface{}) *string {
		return &mustBaseConfig(vm).Memory
	}, VM_MEMORY_DEFAULT),
	"vcpus": vmConfigString(func(vm interface{}) *string {
		return &mustBaseConfig(vm).Vcpus
	}, "1"),
	"net": {
		Update: func(v interface{}, c *minicli.Command) error {
			vm := mustBaseConfig(v)

			// Reset any previously configured networks
			vm.Networks = []NetConfig{}

			for _, spec := range c.ListArgs["netspec"] {
				net, err := processVMNet(spec)
				if err != nil {
					return err
				}
				vm.Networks = append(vm.Networks, net)
			}

			return nil
		},
		Clear: func(vm interface{}) {
			mustBaseConfig(vm).Networks = []NetConfig{}
		},
		Print: func(vm interface{}) string {
			return mustBaseConfig(vm).NetworkString()
		},
		PrintCLI: func(v interface{}) string {
			vm := mustBaseConfig(v)
			if len(vm.Networks) == 0 {
				return ""
			}

			nics := []string{}
			for _, net := range vm.Networks {
				nic := fmt.Sprintf("%v,%v,%v,%v", net.Bridge, net.VLAN, net.MAC, net.Driver)
				nics = append(nics, nic)
			}
			return "vm config net " + strings.Join(nics, " ")
		},
	},
	"uuid": vmConfigString(func(vm interface{}) *string {
		return &mustBaseConfig(vm).UUID
	}, ""),
	"snapshot": vmConfigBool(func(vm interface{}) *bool {
		return &mustBaseConfig(vm).Snapshot
	}, true),
}

// Functions for configuring container-based VMs. Note: if keys overlap with
// vmConfigFns, the functions in vmConfigFns take priority.
var containerConfigFns = map[string]VMConfigFns{
	"filesystem": vmConfigString(func(vm interface{}) *string {
		return &mustContainerConfig(vm).FSPath
	}, ""),
	"hostname": vmConfigString(func(vm interface{}) *string {
		return &mustContainerConfig(vm).Hostname
	}, ""),
	"init": {
		Update: func(v interface{}, c *minicli.Command) error {
			vm := mustContainerConfig(v)
			vm.Init = c.ListArgs["init"]
			return nil
		},
		Clear: func(vm interface{}) {
			mustContainerConfig(vm).Init = []string{"/init"}
		},
		Print: func(vm interface{}) string { return fmt.Sprintf("%v", mustContainerConfig(vm).Init) },
	},
	"fifo": vmConfigInt(func(vm interface{}) *int {
		return &mustContainerConfig(vm).Fifos
	}, "number", 0),
}

// Functions for configuring KVM-based VMs. Note: if keys overlap with
// vmConfigFns, the functions in vmConfigFns take priority.
var kvmConfigFns = map[string]VMConfigFns{
	"cdrom": vmConfigString(func(vm interface{}) *string {
		return &mustKVMConfig(vm).CdromPath
	}, ""),
	"initrd": vmConfigString(func(vm interface{}) *string {
		return &mustKVMConfig(vm).InitrdPath
	}, ""),
	"kernel": vmConfigString(func(vm interface{}) *string {
		return &mustKVMConfig(vm).KernelPath
	}, ""),
	"migrate": vmConfigString(func(vm interface{}) *string {
		return &mustKVMConfig(vm).MigratePath
	}, ""),
	"cpu": vmConfigString(func(vm interface{}) *string {
		return &mustKVMConfig(vm).CPU
	}, DefaultKVMCPU),
	"serial": vmConfigInt(func(vm interface{}) *int {
		return &mustKVMConfig(vm).SerialPorts
	}, "number", 0),
	"virtio-serial": vmConfigInt(func(vm interface{}) *int {
		return &mustKVMConfig(vm).VirtioPorts
	}, "number", 0),
	"qemu-append": vmConfigSlice(func(vm interface{}) *[]string {
		return &mustKVMConfig(vm).QemuAppend
	}, "qemu-append", "kvm"),
	"disk": vmConfigSlice(func(vm interface{}) *[]string {
		return &mustKVMConfig(vm).DiskPaths
	}, "disk", "kvm"),
	"append": {
		Update: func(vm interface{}, c *minicli.Command) error {
			mustKVMConfig(vm).Append = strings.Join(c.ListArgs["arg"], " ")
			return nil
		},
		Clear: func(vm interface{}) { mustKVMConfig(vm).Append = "" },
		Print: func(vm interface{}) string { return mustKVMConfig(vm).Append },
	},
	"qemu": {
		Update: func(_ interface{}, c *minicli.Command) error {
			customExternalProcesses["qemu"] = c.StringArgs["path"]
			return nil
		},
		Clear: func(_ interface{}) { delete(customExternalProcesses, "qemu") },
		Print: func(_ interface{}) string { return process("qemu") },
	},
	"qemu-override": {
		Update: func(_ interface{}, c *minicli.Command) error {
			if c.StringArgs["match"] != "" {
				return addVMQemuOverride(c.StringArgs["match"], c.StringArgs["replacement"])
			} else if c.StringArgs["id"] != "" {
				return delVMQemuOverride(c.StringArgs["id"])
			}

			log.Fatalln("someone goofed the qemu-override patterns")
			return nil
		},
		Clear: func(_ interface{}) { QemuOverrides = make(map[int]*qemuOverride) },
		Print: func(_ interface{}) string {
			return qemuOverrideString()
		},
		PrintCLI: func(_ interface{}) string {
			overrides := []string{}
			for _, q := range QemuOverrides {
				override := fmt.Sprintf("vm kvm config qemu-override add %s %s", q.match, q.repl)
				overrides = append(overrides, override)
			}
			return strings.Join(overrides, "\n")
		},
	},
}

// Functions for configuring Android-based VMs. Note: if keys overlap with
// vmConfigFns, the functions in vmConfigFns take priority.
var androidConfigFns = map[string]VMConfigFns{
	"telephony": {
		Update: func(v interface{}, c *minicli.Command) error {
			vm := mustAndroidConfig(v)

			num, err := normalizeNumber(c.StringArgs["prefix"])
			if err != nil {
				return err
			}

			for k := range telephonyAllocs {
				p0 := strconv.Itoa(num)
				p1 := strconv.Itoa(k)

				// Check if the new prefix may have already been allocated
				if strings.HasPrefix(p0, p1) || strings.HasPrefix(p1, p0) {
					return fmt.Errorf("number prefix overlap --  new: %v, old: %v",
						NumberPrefix(num), NumberPrefix(k))
				}
			}

			if _, ok := telephonyAllocs[num]; !ok {
				telephonyAllocs[num] = makeIDChan()
			}

			vm.NumberPrefix = num

			return nil
		},
		Clear: func(vm interface{}) {
			mustAndroidConfig(vm).NumberPrefix = 1
		},
		Print: func(vm interface{}) string {
			return fmt.Sprintf("%v", NumberPrefix(mustAndroidConfig(vm).NumberPrefix))
		},
		PrintCLI: func(vm interface{}) string {
			prefix := mustAndroidConfig(vm).NumberPrefix
			if prefix == 0 {
				return ""
			}

			return fmt.Sprintf("vm config telephony %d", prefix)
		},
	},
}

func vmConfigString(fn func(interface{}) *string, defaultVal string) VMConfigFns {
	return VMConfigFns{
		Update: func(vm interface{}, c *minicli.Command) error {
			// Update the value, have to use range since we don't know the key
			for _, v := range c.StringArgs {
				*fn(vm) = v
			}
			return nil
		},
		Clear: func(vm interface{}) { *fn(vm) = defaultVal },
		Print: func(vm interface{}) string { return *fn(vm) },
	}
}

func vmConfigBool(fn func(interface{}) *bool, defaultVal bool) VMConfigFns {
	return VMConfigFns{
		Update: func(vm interface{}, c *minicli.Command) error {
			if c.BoolArgs["true"] || c.BoolArgs["false"] {
				*fn(vm) = c.BoolArgs["true"]
			} else {
				log.Fatalln("someone goofed on the patterns, bool args should be true/false")
			}
			return nil
		},
		Clear: func(vm interface{}) { *fn(vm) = defaultVal },
		Print: func(vm interface{}) string { return fmt.Sprintf("%v", *fn(vm)) },
	}
}

func vmConfigInt(fn func(interface{}) *int, arg string, defaultVal int) VMConfigFns {
	return VMConfigFns{
		Update: func(vm interface{}, c *minicli.Command) error {
			v, err := strconv.Atoi(c.StringArgs[arg])
			if err != nil {
				return err
			}

			*fn(vm) = v
			return nil
		},
		Clear: func(vm interface{}) { *fn(vm) = defaultVal },
		Print: func(vm interface{}) string { return fmt.Sprintf("%v", *fn(vm)) },
	}
}

func vmConfigSlice(fn func(interface{}) *[]string, name, ns string) VMConfigFns {
	return VMConfigFns{
		Update: func(vm interface{}, c *minicli.Command) error {
			// Reset to empty list
			*fn(vm) = []string{}

			// Update the value, have to use range since we don't know the key
			for _, v := range c.ListArgs {
				*fn(vm) = append(*fn(vm), v...)
			}

			return nil
		},
		Clear: func(vm interface{}) { *fn(vm) = []string{} },
		Print: func(vm interface{}) string { return fmt.Sprintf("%v", *fn(vm)) },
		PrintCLI: func(vm interface{}) string {
			if v := *fn(vm); len(v) > 0 {
				return fmt.Sprintf("vm %s config %s %s", ns, name, strings.Join(v, " "))
			}
			return ""
		},
	}
}<|MERGE_RESOLUTION|>--- conflicted
+++ resolved
@@ -35,19 +35,19 @@
 	return nil
 }
 
-<<<<<<< HEAD
 func mustAndroidConfig(val interface{}) *AndroidConfig {
 	if val, ok := val.(*AndroidConfig); ok {
 		return val
 	}
 	log.Fatal("`%#v` is not a AndroidConfig", val)
-=======
+	return nil
+}
+
 func mustContainerConfig(val interface{}) *ContainerConfig {
 	if val, ok := val.(*ContainerConfig); ok {
 		return val
 	}
 	log.Fatal("`%#v` is not a ContainerConfig", val)
->>>>>>> 2f97e6f1
 	return nil
 }
 
