--- conflicted
+++ resolved
@@ -35,19 +35,19 @@
 	return nil
 }
 
-<<<<<<< HEAD
 func mustContainerConfig(val interface{}) *ContainerConfig {
 	if val, ok := val.(*ContainerConfig); ok {
 		return val
 	}
 	log.Fatal("`%#v` is not a ContainerConfig", val)
-=======
+	return nil
+}
+
 func mustAndroidConfig(val interface{}) *AndroidConfig {
 	if val, ok := val.(*AndroidConfig); ok {
 		return val
 	}
 	log.Fatal("`%#v` is not a AndroidConfig", val)
->>>>>>> 50c301fa
 	return nil
 }
 
